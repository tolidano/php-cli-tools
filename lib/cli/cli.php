--- conflicted
+++ resolved
@@ -93,19 +93,15 @@
  * Displays an input prompt. If no default value is provided the prompt will
  * continue displaying until input is received.
  *
- * @param string $question The question to ask the user.
- * @param string $default  A default value if the user provides no input.
- * @param string $marker   A string to append to the question and default value on display.
+ * @param string  $question The question to ask the user.
+ * @param string  $default  A default value if the user provides no input.
+ * @param string  $marker   A string to append to the question and default value on display.
+ * @param boolean $hide     If the user input should be hidden
  * @return string  The users input.
  * @see cli\input()
  */
-<<<<<<< HEAD
 function prompt( $question, $default = false, $marker = ': ', $hide = false ) {
-	return \cli\Streams::prompt( $question, $default, $marker, $hide );
-=======
-function prompt( $question, $default = null, $marker = ': ' ) {
-	return Streams::prompt( $question, $default, $marker );
->>>>>>> ee739f6c
+	return Streams::prompt( $question, $default, $marker, $hide );
 }
 
 /**
